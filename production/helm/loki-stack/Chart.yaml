name: loki-stack
<<<<<<< HEAD
version: 0.7.2
=======
version: 0.9.1
>>>>>>> c1603363
appVersion: 0.0.1
kubeVersion: "^1.10.0-0"
description: "Loki: like Prometheus, but for logs."
home: https://grafana.com/loki
icon: https://github.com/grafana/loki/raw/master/docs/logo.png
sources:
- https://github.com/grafana/loki
maintainers:
- name: Loki Maintainers
  email: lokiproject@googlegroups.com
engine: gotpl<|MERGE_RESOLUTION|>--- conflicted
+++ resolved
@@ -1,9 +1,5 @@
 name: loki-stack
-<<<<<<< HEAD
-version: 0.7.2
-=======
-version: 0.9.1
->>>>>>> c1603363
+version: 0.9.2
 appVersion: 0.0.1
 kubeVersion: "^1.10.0-0"
 description: "Loki: like Prometheus, but for logs."
